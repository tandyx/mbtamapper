--- conflicted
+++ resolved
@@ -73,15 +73,9 @@
     """Decorator to create a class property.
 
     Args:
-<<<<<<< HEAD
-        - `property (property)`: property to wrap.
-    Returns:
-        - `property`: Wrapped property."""
-=======
         - `property (property)`: property to wrap. \n
     Returns:
         `property`: Wrapped property."""
->>>>>>> a70f0efe
 
     def __get__(self, owner_self: object, owner_cls: object):
         return self.fget(owner_cls)